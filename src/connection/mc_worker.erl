--- conflicted
+++ resolved
@@ -54,15 +54,9 @@
 				batchsize = -1,
 				collection = '$cmd',
 				selector = bson:append({getlasterror, 1}, Params)
-<<<<<<< HEAD
 			},
-			io:format("Form query~n"),
 			{ok, Id} = mc_worker_logic:make_request(Socket, ConnState#conn_state.database, [Request, ConfirmWrite]), % ordinary write request
-			io:format("made request~n"),
-=======
-			}),
 			inet:setopts(Socket, [{active, once}]),
->>>>>>> 428a0d8b
 			RespFun = mc_worker_logic:process_write_response(From),
 			true = ets:insert_new(Ets, {Id, RespFun}), % save function, which will be called on response
 			{noreply, State}
@@ -90,7 +84,6 @@
 
 %% @hidden
 handle_info({tcp, _Socket, Data}, State = #state{ets = Ets}) ->
-	io:format("Got shth: ~p~n", [Data]),
 	Buffer = <<(State#state.buffer)/binary, Data/binary>>,
 	{Responses, Pending} = mc_worker_logic:decode_responses(Buffer),
 	mc_worker_logic:process_responses(Responses, Ets),
@@ -100,10 +93,8 @@
 	end,
 	{noreply, State#state{buffer = Pending}};
 handle_info({tcp_closed, _Socket}, State) ->
-	io:format("tcp_closed~n"),
 	{stop, tcp_closed, State};
 handle_info({tcp_error, _Socket, Reason}, State) ->
-	io:format("tcp_error~n"),
 	{stop, Reason, State}.
 
 %% @hidden
