--- conflicted
+++ resolved
@@ -44,13 +44,8 @@
   Comma = re:replace(Name, <<"=">>, <<"=3D">>, [{return, binary}]),
   re:replace(Comma, <<",">>, <<"=2C">>, [{return, binary}]).
 
-<<<<<<< HEAD
--spec random_string(integer()) -> binary().
-random_string(Length) ->
-=======
 -spec random_binary(integer()) -> binary().
 random_binary(Length) ->
->>>>>>> 674d8729
   ok = application:ensure_started(crypto),
   crypto:strong_rand_bytes(Length).
 
